#!/usr/bin/env python3
import os
import sys
import re
import json
import logging
import subprocess
import shutil
import concurrent.futures
from urllib.parse import urljoin
from typing import Dict, Any, Optional, Tuple, List, Set, Type

from .actor import RhasspyActor
from .profiles import Profile
from .utils import empty_intent

# -----------------------------------------------------------------------------
# Events
# -----------------------------------------------------------------------------


class RecognizeIntent:
    def __init__(
        self,
        text: str,
        receiver: Optional[RhasspyActor] = None,
        handle: bool = True,
        confidence: float = 1,
    ) -> None:
        self.text = text
        self.confidence = confidence
        self.receiver = receiver
        self.handle = handle


class IntentRecognized:
    def __init__(self, intent: Dict[str, Any], handle: bool = True) -> None:
        self.intent = intent
        self.handle = handle


# -----------------------------------------------------------------------------


def get_recognizer_class(system: str) -> Type[RhasspyActor]:
    assert system in [
        "dummy",
        "fsticuffs",
        "fuzzywuzzy",
        "adapt",
        "rasa",
        "remote",
        "flair",
        "command",
    ], ("Invalid intent system: %s" % system)

    if system == "fsticuffs":
        # Use OpenFST locally
        return FsticuffsRecognizer
    elif system == "fuzzywuzzy":
        # Use fuzzy string matching locally
        return FuzzyWuzzyRecognizer
    elif system == "adapt":
        # Use Mycroft Adapt locally
        return AdaptIntentRecognizer
    elif system == "rasa":
        # Use Rasa NLU remotely
        return RasaIntentRecognizer
    elif system == "remote":
        # Use remote rhasspy server
        return RemoteRecognizer
    elif system == "flair":
        # Use flair locally
        return FlairRecognizer
    elif system == "command":
        # Use command line
        return CommandRecognizer
    else:
        # Does nothing
        return DummyIntentRecognizer


# -----------------------------------------------------------------------------


class DummyIntentRecognizer(RhasspyActor):
    """Always returns an empty intent"""

    def in_started(self, message: Any, sender: RhasspyActor) -> None:
        if isinstance(message, RecognizeIntent):
            intent = empty_intent()
            intent["text"] = message.text
            intent["speech_confidence"] = message.confidence
            self.send(message.receiver or sender, IntentRecognized(intent))


# -----------------------------------------------------------------------------
# Remote HTTP Intent Recognizer
# -----------------------------------------------------------------------------


class RemoteRecognizer(RhasspyActor):
    """HTTP based recognizer for remote rhasspy server"""

    def to_started(self, from_state: str) -> None:
        self.remote_url = self.profile.get("intent.remote.url")

    def in_started(self, message: Any, sender: RhasspyActor) -> None:
        if isinstance(message, RecognizeIntent):
            try:
                intent = self.recognize(message.text)
            except Exception as e:
                self._logger.exception("in_started")
                intent = empty_intent()
                intent["text"] = message.text

            intent["speech_confidence"] = message.confidence
            self.send(
                message.receiver or sender,
                IntentRecognized(intent, handle=message.handle),
            )

    # -------------------------------------------------------------------------

    def recognize(self, text: str) -> Dict[str, Any]:
        import requests

        params = {"profile": self.profile.name, "nohass": True}
        response = requests.post(self.remote_url, params=params, data=text.encode())
        response.raise_for_status()

        return response.json()


# -----------------------------------------------------------------------------
# OpenFST Intent Recognizer
# https://www.openfst.org
# -----------------------------------------------------------------------------


class FsticuffsRecognizer(RhasspyActor):
    """Recognize intents using OpenFST"""

    def __init__(self) -> None:
        RhasspyActor.__init__(self)
        self.fst: Optional[Any] = None
        self.words: Set[str] = set()

    def to_started(self, from_state: str) -> None:
        self.preload: bool = self.config.get("preload", False)
        if self.preload:
            try:
                self.load_fst()
            except Exception as e:
                self._logger.warning(f"preload: {e}")

        self.transition("loaded")

    def in_loaded(self, message: Any, sender: RhasspyActor) -> None:
        if isinstance(message, RecognizeIntent):
            try:
                self.load_fst()
                intent = self.recognize(message.text)
            except Exception as e:
                self._logger.exception("in_loaded")
                intent = empty_intent()

            intent["speech_confidence"] = message.confidence
            self.send(
                message.receiver or sender,
                IntentRecognized(intent, handle=message.handle),
            )

    # -------------------------------------------------------------------------

    def recognize(self, text: str) -> Dict[str, Any]:
        from jsgf2fst import fstaccept

        # Assume lower case, white-space separated tokens
        tokens = re.split("\s+", text.lower())

        if self.profile.get("intent.fsticuffs.ignore_unknown_words", True):
            tokens = [w for w in tokens if w in self.words]

        intents = fstaccept(self.fst, tokens)
        self._logger.debug(f"Got {len(intents)} intent(s)")

        if len(intents) > 0:
            self._logger.debug(intents)

        return intents[0]

    # -------------------------------------------------------------------------

    def load_fst(self):
        if self.fst is None:
            import pywrapfst as fst

            fst_path = self.profile.read_path(
                self.profile.get("intent.fsticuffs.intent_fst", "intent.fst")
            )

            self.fst = fst.Fst.read(fst_path)

            # Add words from FST
            in_symbols = self.fst.input_symbols()
            self.words = set()
            for i in range(in_symbols.num_symbols()):
                word = in_symbols.find(i).decode()
                self.words.add(word)

    # -------------------------------------------------------------------------

    def get_problems(self) -> Dict[str, Any]:
        problems: Dict[str, Any] = {}

        try:
            import pywrapfst as fst
        except:
            problems[
                "openfst not installed"
            ] = "openfst Python library not installed. Try pip3 install openfst"

        if not shutil.which("fstminimize"):
            problems[
                "Missing OpenFST tools"
            ] = "OpenFST command-line tools not installed. Try sudo apt-get install libfst-tools"

        fst_path = self.profile.read_path(
            self.profile.get("intent.fsticuffs.intent_fst", "intent.fst")
        )

        if not os.path.exists(fst_path):
            problems[
                "Missing intent FST"
            ] = f"Intent finite state transducer (FST) not found at {fst_path}. Did you train your profile?"

        return problems


# -----------------------------------------------------------------------------
# Fuzzywuzzy-based Intent Recognizer
# https://github.com/seatgeek/fuzzywuzzy
# -----------------------------------------------------------------------------


class FuzzyWuzzyRecognizer(RhasspyActor):
    """Recognize intents using fuzzy string matching"""

    def __init__(self) -> None:
        RhasspyActor.__init__(self)
        self.examples: Optional[Dict[str, Any]] = None

    def to_started(self, from_state: str) -> None:
        self.min_confidence = self.profile.get("intent.fuzzywuzzy.min_confidence", 0)
        self.preload: bool = self.config.get("preload", False)
        if self.preload:
            try:
                self.load_examples()
            except Exception as e:
                self._logger.warning(f"preload: {e}")

        self.transition("loaded")

    def in_loaded(self, message: Any, sender: RhasspyActor) -> None:
        if isinstance(message, RecognizeIntent):
            try:
                self.load_examples()
                intent = self.recognize(message.text)
            except Exception as e:
                self._logger.exception("in_loaded")
                intent = empty_intent()

            intent["speech_confidence"] = message.confidence
            self.send(
                message.receiver or sender,
                IntentRecognized(intent, handle=message.handle),
            )

    # -------------------------------------------------------------------------

    def recognize(self, text: str) -> Dict[str, Any]:
        confidence = 0
        if len(text) > 0:
            assert self.examples is not None, "No examples JSON"

            choices: Dict[str, Tuple[str, str, Dict[str, List[str]]]] = {}
            with concurrent.futures.ProcessPoolExecutor() as executor:
                future_to_name = {}
                for intent_name, intent_examples in self.examples.items():
                    sentences = []
                    for example in intent_examples:
                        example_text = example["text"]
                        choices[example_text] = (
                            example_text,
                            intent_name,
                            example["entities"],
                        )
                        sentences.append(example_text)

                    future = executor.submit(_get_best_fuzzy, text, sentences)
                    future_to_name[future] = intent_name

            # Process them as they complete
            best_text = ""
            best_score = None
            for future in concurrent.futures.as_completed(future_to_name):
                intent_name = future_to_name[future]
                text, score = future.result()
                if (best_score is None) or (score > best_score):
                    best_text = text
                    best_score = score

            if best_text in choices:
                confidence = (best_score / 100) if best_score else 1
                if confidence >= self.min_confidence:
                    # (text, intent, slots)
                    best_text, best_intent, best_entities = choices[best_text]

                    # Try to match RasaNLU format for future compatibility
                    return {
                        "text": best_text,
                        "intent": {"name": best_intent, "confidence": confidence},
                        "entities": best_entities,
                    }
                else:
                    self._logger.warning(
                        f"Intent did not meet confidence threshold: {confidence} < {self.min_confidence}"
                    )

        # Empty intent
        intent = empty_intent()
        intent["text"] = text
        intent["intent"]["confidence"] = confidence

        return intent

    # -------------------------------------------------------------------------

    def load_examples(self) -> None:
        if self.examples is None:
            """Load JSON file with intent examples if not already cached"""
            examples_path = self.profile.read_path(
                self.profile.get("intent.fuzzywuzzy.examples_json")
            )

            if os.path.exists(examples_path):
                with open(examples_path, "r") as examples_file:
                    self.examples = json.load(examples_file)

                self._logger.debug("Loaded examples from %s" % examples_path)


# -----------------------------------------------------------------------------


def _get_best_fuzzy(text, sentences):
    from fuzzywuzzy import process

    return process.extractOne(text, sentences)


# -----------------------------------------------------------------------------
# RasaNLU Intent Recognizer (HTTP API)
# https://rasa.com/
# -----------------------------------------------------------------------------


class RasaIntentRecognizer(RhasspyActor):
    """Uses Rasa NLU HTTP API to recognize intents."""

    def to_started(self, from_state: str) -> None:
        rasa_config = self.profile.get("intent.rasa", {})
        url = rasa_config.get("url", "http://localhost:5005")
        self.project_name = rasa_config.get(
            "project_name", "rhasspy_%s" % self.profile.name
        )
        self.parse_url = urljoin(url, "model/parse")

    def in_started(self, message: Any, sender: RhasspyActor) -> None:
        if isinstance(message, RecognizeIntent):
            try:
                intent = self.recognize(message.text)
                logging.debug(repr(intent))
            except Exception as e:
                self._logger.exception("in_started")
                intent = empty_intent()
                intent["text"] = message.text

            self.send(
                message.receiver or sender,
                IntentRecognized(intent, handle=message.handle),
            )

    # -------------------------------------------------------------------------

    def recognize(self, text: str) -> Dict[str, Any]:
        import requests

        response = requests.post(
            self.parse_url, json={"text": text, "project": self.project_name}
        )

        try:
            response.raise_for_status()
        except:
<<<<<<< HEAD
            # Rasa gives quite helpful error messages, so extract them from the response.
            raise Exception(f"{response.reason}: {json.loads(response.content)['message']}")
=======
            # RASA gives quite helpful error messages, so extract them from the response.
            raise Exception(
                f"{response.reason}: {json.loads(response.content)['message']}"
            )
>>>>>>> 4571468f

        return response.json()


# -----------------------------------------------------------------------------
# Mycroft Adapt Intent Recognizer
# http://github.com/MycroftAI/adapt
# -----------------------------------------------------------------------------


class AdaptIntentRecognizer(RhasspyActor):
    """Recognize intents with Mycroft Adapt."""

    def __init__(self) -> None:
        RhasspyActor.__init__(self)
        self.engine = None

    def to_started(self, from_state: str) -> None:
        self.preload: bool = self.config.get("preload", False)
        if self.preload:
            try:
                self.load_engine()
            except Exception as e:
                self._logger.warning(f"preload: {e}")

        self.transition("loaded")

    def in_loaded(self, message: Any, sender: RhasspyActor) -> None:
        if isinstance(message, RecognizeIntent):
            try:
                self.load_engine()
                intent = self.recognize(message.text)
            except Exception as e:
                self._logger.exception("in_loaded")
                intent = empty_intent()

            intent["speech_confidence"] = message.confidence
            self.send(
                message.receiver or sender,
                IntentRecognized(intent, handle=message.handle),
            )

    # -------------------------------------------------------------------------

    def recognize(self, text: str) -> Dict[str, Any]:
        # Get all intents
        assert self.engine is not None, "Adapt engine not loaded"
        intents = [intent for intent in self.engine.determine_intent(text) if intent]

        if len(intents) > 0:
            # Return the best intent only
            intent = max(intents, key=lambda x: x.get("confidence", 0))
            intent_type = intent["intent_type"]
            entity_prefix = "{0}.".format(intent_type)

            slots = {}
            for key, value in intent.items():
                if key.startswith(entity_prefix):
                    key = key[len(entity_prefix) :]
                    slots[key] = value

            # Try to match RasaNLU format for future compatibility
            return {
                "text": text,
                "intent": {
                    "name": intent_type,
                    "confidence": intent.get("confidence", 0),
                },
                "entities": [
                    {"entity": name, "value": value} for name, value in slots.items()
                ],
            }

        return empty_intent()

    # -------------------------------------------------------------------------

    def load_engine(self) -> None:
        """Configure Adapt engine if not already cached"""
        if self.engine is None:
            from adapt.intent import IntentBuilder
            from adapt.engine import IntentDeterminationEngine

            assert self.engine is not None
            config_path = self.profile.read_path("adapt_config.json")
            if not os.path.exists(config_path):
                return

            # Create empty engine
            self.engine = IntentDeterminationEngine()
            assert self.engine is not None

            # { intents: { ... }, entities: [ ... ] }
            with open(config_path, "r") as config_file:
                config = json.load(config_file)

            # Register entities
            for entity_name, entity_values in config["entities"].items():
                for value in entity_values:
                    self.engine.register_entity(value, entity_name)

            # Register intents
            for intent_name, intent_config in config["intents"].items():
                intent = IntentBuilder(intent_name)
                for required_entity in intent_config["require"]:
                    intent.require(required_entity)

                for optional_entity in intent_config["optionally"]:
                    intent.optionally(optional_entity)

                self.engine.register_intent_parser(intent.build())

            self._logger.debug("Loaded engine from config file %s" % config_path)


# -----------------------------------------------------------------------------
# Flair Intent Recognizer
# https://github.com/zalandoresearch/flair
# -----------------------------------------------------------------------------


class FlairRecognizer(RhasspyActor):
    """Flair based recognizer"""

    def __init__(self) -> None:
        RhasspyActor.__init__(self)

        self.class_model: Optional[TextClassifier] = None
        self.ner_models: Optional[Dict[str, SequenceTagger]] = None
        self.intent_map: Optional[Dict[str, str]] = None

    def to_started(self, from_state: str) -> None:
        self.preload: bool = self.config.get("preload", False)
        if self.preload:
            try:
                # Pre-load models
                self.load_models()
            except Exception as e:
                self._logger.warning(f"preload: {e}")

    def in_started(self, message: Any, sender: RhasspyActor) -> None:
        if isinstance(message, RecognizeIntent):
            try:
                self.load_models()
                intent = self.recognize(message.text)
            except Exception as e:
                self._logger.exception("in_started")
                intent = empty_intent()
                intent["text"] = message.text

            intent["speech_confidence"] = message.confidence
            self.send(
                message.receiver or sender,
                IntentRecognized(intent, handle=message.handle),
            )

    def recognize(self, text: str) -> Dict[str, Any]:
        from flair.data import Sentence

        intent = empty_intent()
        sentence = Sentence(text)

        if self.class_model is not None:
            self.class_model.predict(sentence)
            assert len(sentence.labels) > 0, "No intent predicted"

            label = sentence.labels[0]
            intent_id = label.value
            intent["intent"]["confidence"] = label.score
        else:
            # Assume first intent
            intent_id = next(iter(self.intent_map.keys()))
            intent["intent"]["confidence"] = 1

        intent["intent"]["name"] = self.intent_map[intent_id]

        if intent_id in self.ner_models:
            # Predict entities
            self.ner_models[intent_id].predict(sentence)
            ner_dict = sentence.to_dict(tag_type="ner")
            for named_entity in ner_dict["entities"]:
                intent["entities"].append(
                    {
                        "entity": named_entity["type"],
                        "value": named_entity["text"],
                        "start": named_entity["start_pos"],
                        "end": named_entity["end_pos"],
                        "confidence": named_entity["confidence"],
                    }
                )

        return intent

    # -------------------------------------------------------------------------

    def load_models(self) -> None:
        from flair.models import TextClassifier, SequenceTagger

        # Load mapping from intent id to user intent name
        if self.intent_map is None:
            intent_map_path = self.profile.read_path(
                self.profile.get("training.intent.intent_map", "intent_map.json")
            )

            with open(intent_map_path, "r") as intent_map_file:
                self.intent_map = json.load(intent_map_file)

        data_dir = self.profile.read_path(
            self.profile.get("intent.flair.data_dir", "flair_data")
        )

        # Only load intent classifier if there is more than one intent
        if (self.class_model is None) and (len(self.intent_map) > 1):
            class_model_path = os.path.join(
                data_dir, "classification", "final-model.pt"
            )
            self._logger.debug(f"Loading classification model from {class_model_path}")
            self.class_model = TextClassifier.load_from_file(class_model_path)
            self._logger.debug("Loaded classification model")

        if self.ner_models is None:
            ner_models = {}
            ner_data_dir = os.path.join(data_dir, "ner")
            for file_name in os.listdir(ner_data_dir):
                ner_model_dir = os.path.join(ner_data_dir, file_name)
                if os.path.isdir(ner_model_dir):
                    # Assume directory is intent name
                    intent_name = file_name
                    if intent_name not in self.intent_map:
                        self._logger.warning(
                            f"{intent_name} was not found in intent map"
                        )

                    ner_model_path = os.path.join(ner_model_dir, "final-model.pt")
                    self._logger.debug(f"Loading NER model from {ner_model_path}")
                    ner_models[intent_name] = SequenceTagger.load_from_file(
                        ner_model_path
                    )

            self._logger.debug("Loaded NER model(s)")
            self.ner_models = ner_models


# -----------------------------------------------------------------------------
# Command Intent Recognizer
# -----------------------------------------------------------------------------


class CommandRecognizer(RhasspyActor):
    """Command-line based recognizer"""

    def to_started(self, from_state: str) -> None:
        program = os.path.expandvars(self.profile.get("intent.command.program"))
        arguments = [
            os.path.expandvars(str(a))
            for a in self.profile.get("intent.command.arguments", [])
        ]

        self.command = [program] + arguments

    def in_started(self, message: Any, sender: RhasspyActor) -> None:
        if isinstance(message, RecognizeIntent):
            try:
                self._logger.debug(self.command)

                # Text -> STDIN -> STDOUT -> JSON
                output = subprocess.check_output(
                    self.command, input=message.text.encode()
                ).decode()

                intent = json.loads(output)

            except Exception as e:
                self._logger.exception("in_started")
                intent = empty_intent()
                intent["text"] = message.text

            intent["speech_confidence"] = message.confidence
            self.send(
                message.receiver or sender,
                IntentRecognized(intent, handle=message.handle),
            )<|MERGE_RESOLUTION|>--- conflicted
+++ resolved
@@ -404,15 +404,10 @@
         try:
             response.raise_for_status()
         except:
-<<<<<<< HEAD
             # Rasa gives quite helpful error messages, so extract them from the response.
-            raise Exception(f"{response.reason}: {json.loads(response.content)['message']}")
-=======
-            # RASA gives quite helpful error messages, so extract them from the response.
             raise Exception(
                 f"{response.reason}: {json.loads(response.content)['message']}"
             )
->>>>>>> 4571468f
 
         return response.json()
 
